--- conflicted
+++ resolved
@@ -230,7 +230,6 @@
       });
       html += '</div>';
     }
-<<<<<<< HEAD
     
     function showEmptyState() {
         if (emptyState) {
@@ -305,129 +304,6 @@
         cleanedUrl = cleanedUrl.replace(/https?:\/\/\s+/, 'https://');
         
         return cleanedUrl;
-=======
-
-    el.innerHTML = html;
-    messagesContainer.appendChild(el);
-    scrollToBottom();
-  }
-
-  // Indicateur de saisie
-  function addTypingIndicator() {
-    const ind = document.createElement('div');
-    ind.className = 'typing-indicator'; ind.id = 'typingIndicator';
-    ind.innerHTML = '<div class="typing-bubble"></div>'.repeat(3) + '<span>Assistant is typing…</span>';
-    messagesContainer.appendChild(ind);
-    scrollToBottom();
-  }
-  function removeTypingIndicator() {
-    document.getElementById('typingIndicator')?.remove();
-  }
-
-  // Défilement, état vide
-  function scrollToBottom() {
-    messagesContainer.scrollTop = messagesContainer.scrollHeight;
-  }
-  function hideEmptyState() {
-    emptyState && (emptyState.style.display = 'none');
-  }
-  function showEmptyState() {
-    emptyState && (emptyState.style.display = 'flex');
-  }
-
-  // Échappement et formatage du texte
-  function escapeHtml(u) {
-    if (typeof u!=='string') return '';
-    return u.replace(/&/g,"&amp;").replace(/</g,"&lt;").replace(/>/g,"&gt;")
-            .replace(/"/g,"&quot;").replace(/'/g,"&#039;");
-  }
-
-  function formatMessage(message) {
-    if (typeof message !== 'string') return '';
-    // 1) Échappement HTML de base
-    let text = escapeHtml(message);
-
-    // 2) Bloc de code triple backticks (```code```)
-    text = text.replace(/```([\s\S]+?)```/g, '<pre><code>$1</code></pre>');
-
-    // 3) Block LaTeX $$...$$
-    text = text.replace(/\$\$([\s\S]+?)\$\$/g, '<div class="latex-block">$1</div>');
-
-    // 4) Blockquote en début de ligne
-    text = text.replace(/^\s*>\s*(.+)$/gm, '<blockquote>$1</blockquote>');
-
-    // 5) Listes non ordonnées et ordonnées multi‑lignes
-    text = text
-      // UL : lignes commençant par '- '
-      .replace(/(?:^|\n)(-\s+.+)(?:\n|$)/g, match => {
-        const items = match.trim().split('\n').map(l => l.replace(/^- /, '').trim());
-        return '\n<ul>\n' + items.map(i => `<li>${i}</li>`).join('\n') + '\n</ul>\n';
-      })
-      // OL : lignes '1. ', '2. ', etc.
-      .replace(/(?:^|\n)(\d+\.\s+.+)(?:\n|$)/g, match => {
-        const items = match.trim().split('\n').map(l => l.replace(/^\d+\.\s+/, '').trim());
-        return '\n<ol>\n' + items.map(i => `<li>${i}</li>`).join('\n') + '\n</ol>\n';
-      });
-
-    // 6) Inline Markdown links [text](url)
-    text = text.replace(/\[([^\]]+)\]\((https?:\/\/[^\s)]+)\)/g,
-      '<a href="$2" target="_blank" rel="noopener noreferrer">$1</a>');
-
-    // 7) Automatic URL linking (http(s)://...)
-    text = text.replace(/(https?:\/\/[^\s<]+)/g,
-      '<a href="$1" target="_blank" rel="noopener noreferrer">$1</a>');
-
-    // 8) Inline code `code`
-    text = text.replace(/`([^`\n]+)`/g, '<code>$1</code>');
-
-    // 9) **gras** et *italique* et ~~barré~~
-    const inlineStyles = [
-      { regex: /\*\*([^*]+)\*\*/g, tag: 'strong' },
-      { regex: /\*([^*]+)\*/g,     tag: 'em'     },
-      { regex: /~~([^~]+)~~/g,     tag: 'del'    },
-    ];
-    inlineStyles.forEach(({regex, tag}) => {
-      text = text.replace(regex, `<${tag}>$1</${tag}>`);
-    });
-
-    // 10) Inline LaTeX $...$
-    text = text.replace(/\$(.+?)\$/g, '<span class="latex">$1</span>');
-
-    // 11) Emojis :emoji:
-    text = text.replace(/:([a-zA-Z0-9_]+):/g, '<span class="emoji">:$1:</span>');
-
-    // 12) Mentions @user et hashtags #tag
-    text = text
-      .replace(/@([a-zA-Z0-9_]+)/g, '<span class="mention">@$1</span>')
-      .replace(/#([a-zA-Z0-9_]+)/g, '<span class="hashtag">#$1</span>');
-
-    // 13) Dates (YYYY‑MM‑DD) et heures (HH:MM)
-    text = text
-      .replace(/(\d{4}-\d{2}-\d{2})/g, '<time datetime="$1">$1</time>')
-      .replace(/(\b\d{1,2}:\d{2}\b)/g, '<time datetime="$1">$1</time>');
-
-    // 14) Lignes vides en <br> pour conserver les sauts
-    text = text.replace(/\n{2,}/g, '<br><br>');
-    text = text.replace(/\n/g, '<br>');
-
-    return text.trim();
-  }
-
-  // Nettoyage robuste des URL - Version améliorée du second fichier
-  function cleanUrl(url) {
-    if (!url || url === '') return '#';
-
-    // Remove HTML entities and extra spaces
-    let u = url
-      .replace(/&amp;/g,'&').replace(/&lt;/g,'<').replace(/&gt;/g,'>')
-      .replace(/&quot;/g,'"').replace(/&#039;/g,"'")
-      .replace(/%20+/g,'').replace(/\s+/g,'').trim();
-
-    // If URL doesn't start with protocol, add https://
-    if (!u.startsWith('http://') && !u.startsWith('https://')) {
-      u = u.replace(/^[\/\\]+/,'');
-      u = 'https://' + u;
->>>>>>> 7c816a47
     }
 
     // Additional cleaning for malformed URLs
