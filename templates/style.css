* {
    margin: 0;
    padding: 0;
    box-sizing: border-box;
}

body {
    font-family: 'Inter', sans-serif;
    background: linear-gradient(135deg, #667eea 0%, #764ba2 100%);
    min-height: 100vh;
    display: flex;
    flex-direction: column;
}

header {
    background: rgba(255, 255, 255, 0.1);
    backdrop-filter: blur(10px);
    border-bottom: 1px solid rgba(255, 255, 255, 0.2);
    padding: 1rem 2rem;
}

.header-content {
    display: flex;
    justify-content: space-between;
    align-items: center;
    max-width: 1200px;
    margin: 0 auto;
}

.logo {
    display: flex;
    align-items: center;
    gap: 0.5rem;
    color: white;
    font-size: 1.2rem;
    font-weight: 600;
}

.logo svg {
    width: 24px;
    height: 24px;
}

.clear-button {
    background: rgba(255, 255, 255, 0.2);
    border: 1px solid rgba(255, 255, 255, 0.3);
    color: white;
    padding: 0.5rem 1rem;
    border-radius: 8px;
    cursor: pointer;
    transition: all 0.2s;
}

.clear-button:hover {
    background: rgba(255, 255, 255, 0.3);
}

.chat-container {
    flex: 1;
    display: flex;
    flex-direction: column;
    max-width: 1200px;
    margin: 0 auto;
    padding: 2rem;
    width: 100%;
}

.messages-container {
    flex: 1;
    overflow-y: auto;
    padding: 1rem;
    background: rgba(255, 255, 255, 0.1);
    backdrop-filter: blur(10px);
    border-radius: 16px;
    margin-bottom: 2rem;
    min-height: 400px;
}

.empty-state {
    display: flex;
    flex-direction: column;
    align-items: center;
    justify-content: center;
    height: 100%;
    text-align: center;
    color: rgba(255, 255, 255, 0.8);
}

.empty-state-icon {
    font-size: 3rem;
    margin-bottom: 1rem;
}

.empty-state h3 {
    margin-bottom: 0.5rem;
    color: white;
}

.message {
    margin-bottom: 1.5rem;
    padding: 1rem;
    border-radius: 12px;
    max-width: 80%;
    word-wrap: break-word;
}

.user-message {
    background: rgba(255, 255, 255, 0.2);
    color: white;
    margin-left: auto;
    border-bottom-right-radius: 4px;
}

.assistant-message {
    background: rgba(255, 255, 255, 0.9);
    color: #333;
    margin-right: auto;
    border-bottom-left-radius: 4px;
}

.message-content {
    line-height: 1.6;
}

.message-sources {
    margin-top: 1rem;
    padding-top: 1rem;
    border-top: 1px solid rgba(0, 0, 0, 0.1);
    font-size: 0.9rem;
}

.source-item {
    display: inline-block;
    background: rgba(103, 126, 234, 0.1);
    padding: 0.25rem 0.5rem;
    border-radius: 6px;
    margin: 0.2rem;
    font-size: 0.8rem;
}

/* Styles pour les images générées */
.image-result {
    margin: 1rem 0;
    text-align: center;
    background: rgba(255, 255, 255, 0.1);
    border-radius: 12px;
    padding: 1rem;
    backdrop-filter: blur(5px);
}

.image-result img {
    max-width: 100%;
    max-height: 500px;
    border-radius: 8px;
    box-shadow: 0 8px 32px rgba(0, 0, 0, 0.2);
    transition: transform 0.3s ease;
}

.image-result img:hover {
    transform: scale(1.02);
}

.image-caption {
    margin-top: 0.5rem;
    font-size: 0.9rem;
    color: rgba(255, 255, 255, 0.8);
    font-style: italic;
}

.web-results {
    margin-top: 1rem;
    padding: 1rem;
    background: rgba(0, 0, 0, 0.05);
    border-radius: 8px;
}

.web-results-header {
    display: flex;
    align-items: center;
    gap: 0.5rem;
    margin-bottom: 1rem;
    font-weight: 600;
    color: #555;
}

.web-result-item {
    margin-bottom: 1rem;
    padding: 0.75rem;
    background: white;
    border-radius: 6px;
    border-left: 3px solid #667eea;
}

.web-result-title a {
    color: #1a73e8;
    text-decoration: none;
    font-weight: 500;
}

.web-result-title a:hover {
    text-decoration: underline;
}

.web-result-url {
    color: #006621;
    font-size: 0.9rem;
    margin: 0.25rem 0;
}

.web-result-snippet {
    color: #545454;
    font-size: 0.9rem;
    line-height: 1.4;
}

.chat-input-container {
    background: rgba(255, 255, 255, 0.1);
    backdrop-filter: blur(10px);
    border-radius: 16px;
    padding: 1rem;
    display: flex;
    gap: 1rem;
    align-items: flex-end;
}

.input-wrapper {
    flex: 1;
    display: flex;
    flex-direction: column;
    gap: 0.5rem;
}

.input-actions {
    display: flex;
    gap: 0.5rem;
    flex-wrap: wrap;
}

.action-toggle {
    display: flex;
    align-items: center;
    gap: 0.5rem;
    padding: 0.5rem 0.75rem;
    background: rgba(255, 255, 255, 0.2);
    border: 1px solid rgba(255, 255, 255, 0.3);
    border-radius: 8px;
    color: white;
    cursor: pointer;
    transition: all 0.2s;
    font-size: 0.9rem;
}

.action-toggle:hover {
    background: rgba(255, 255, 255, 0.3);
}

.action-toggle.selected {
    background: rgba(255, 255, 255, 0.4);
    border-color: rgba(255, 255, 255, 0.6);
    box-shadow: 0 0 0 2px rgba(255, 255, 255, 0.2);
}

.button-text {
    font-size: 0.8rem;
}

#messageInput {
    background: rgba(255, 255, 255, 0.9);
    border: 1px solid rgba(255, 255, 255, 0.3);
    border-radius: 12px;
    padding: 1rem;
    resize: none;
    font-family: inherit;
    font-size: 1rem;
    min-height: 50px;
    max-height: 200px;
    overflow-y: auto;
}

#messageInput:focus {
    outline: none;
    border-color: rgba(255, 255, 255, 0.6);
    box-shadow: 0 0 0 2px rgba(255, 255, 255, 0.2);
}

#sendButton {
    background: linear-gradient(135deg, #667eea 0%, #764ba2 100%);
    border: none;
    border-radius: 12px;
    padding: 1rem;
    color: white;
    cursor: pointer;
    transition: all 0.2s;
    display: flex;
    align-items: center;
    justify-content: center;
    min-width: 50px;
}

#sendButton:hover:not(:disabled) {
    transform: translateY(-2px);
    box-shadow: 0 4px 12px rgba(0, 0, 0, 0.2);
}

#sendButton:disabled {
    opacity: 0.5;
    cursor: not-allowed;
}

.typing-indicator {
    display: flex;
    align-items: center;
    gap: 0.5rem;
    padding: 1rem;
    background: rgba(255, 255, 255, 0.1);
    border-radius: 12px;
    margin-bottom: 1rem;
    color: rgba(255, 255, 255, 0.8);
}

.typing-bubble {
    width: 8px;
    height: 8px;
    border-radius: 50%;
    background: rgba(255, 255, 255, 0.6);
    animation: typing 1.4s infinite ease-in-out;
}

.typing-bubble:nth-child(2) {
    animation-delay: 0.2s;
}

.typing-bubble:nth-child(3) {
    animation-delay: 0.4s;
}

@keyframes typing {
    0%, 80%, 100% {
        transform: scale(0.8);
        opacity: 0.5;
    }
    40% {
        transform: scale(1);
        opacity: 1;
    }
}

<<<<<<< HEAD
/* Markdown Content Styling */
.message-content h1,
.message-content h2,
.message-content h3,
.message-content h4,
.message-content h5,
.message-content h6 {
    margin: 0.8rem 0 0.5rem 0;
    font-weight: 600;
    line-height: 1.3;
    color: inherit;
}

.message-content h1 {
    font-size: 1.5rem;
    border-bottom: 2px solid var(--gray-light);
    padding-bottom: 0.3rem;
}

.message-content h2 {
    font-size: 1.3rem;
    border-bottom: 1px solid var(--gray-light);
    padding-bottom: 0.2rem;
}

.message-content h3 {
    font-size: 1.1rem;
    color: var(--primary-color);
}

.message-content h4,
.message-content h5,
.message-content h6 {
    font-size: 1rem;
}

.message-content p {
    margin: 0.5rem 0;
    line-height: 1.6;
}

.message-content p:first-child {
    margin-top: 0;
}

.message-content p:last-child {
    margin-bottom: 0;
}

.message-content strong {
    font-weight: 600;
    color: inherit;
}

.message-content em {
    font-style: italic;
}

.message-content ul,
.message-content ol {
    margin: 0.8rem 0;
    padding-left: 1.5rem;
}

.message-content li {
    margin: 0.3rem 0;
    line-height: 1.5;
}

.message-content li > p {
    margin: 0.2rem 0;
}

/* Nested lists */
.message-content ul ul,
.message-content ol ol,
.message-content ul ol,
.message-content ol ul {
    margin: 0.2rem 0;
}

.message-content code {
    background-color: var(--gray-lightest);
    padding: 0.2rem 0.4rem;
    border-radius: 4px;
    font-family: 'Courier New', Consolas, monospace;
    font-size: 0.9em;
    border: 1px solid var(--gray-light);
}

.message-content pre {
    background-color: var(--gray-lightest);
    padding: 1rem;
    border-radius: var(--radius);
    overflow-x: auto;
    margin: 0.8rem 0;
    border: 1px solid var(--gray-light);
}

.message-content pre code {
    background: none;
    padding: 0;
    border: none;
    font-size: 0.85rem;
}

.message-content blockquote {
    border-left: 4px solid var(--primary-color);
    margin: 0.8rem 0;
    padding: 0.5rem 1rem;
    background-color: var(--primary-light);
    border-radius: 0 var(--radius) var(--radius) 0;
}

.message-content blockquote p {
    margin: 0.3rem 0;
}

.message-content hr {
    border: none;
    border-top: 1px solid var(--gray-light);
    margin: 1rem 0;
}

.message-content table {
    border-collapse: collapse;
    width: 100%;
    margin: 0.8rem 0;
    font-size: 0.9rem;
}

.message-content th,
.message-content td {
    border: 1px solid var(--gray-light);
    padding: 0.5rem;
    text-align: left;
}

.message-content th {
    background-color: var(--gray-lightest);
    font-weight: 600;
}

.message-content a {
    color: var(--primary-color);
    text-decoration: none;
    border-bottom: 1px solid transparent;
    transition: all 0.2s;
}

.message-content a:hover {
    border-bottom-color: var(--primary-color);
    text-decoration: none;
}

/* Special styling for user messages (white text) */
.user-message .message-content h1,
.user-message .message-content h2,
.user-message .message-content h3,
.user-message .message-content h4,
.user-message .message-content h5,
.user-message .message-content h6 {
    color: var(--white);
    border-color: rgba(255, 255, 255, 0.3);
}

.user-message .message-content code {
    background-color: rgba(255, 255, 255, 0.2);
    border-color: rgba(255, 255, 255, 0.3);
    color: var(--white);
}

.user-message .message-content pre {
    background-color: rgba(255, 255, 255, 0.1);
    border-color: rgba(255, 255, 255, 0.3);
}

.user-message .message-content blockquote {
    border-left-color: var(--white);
    background-color: rgba(255, 255, 255, 0.1);
}

.user-message .message-content a {
    color: var(--white);
    border-bottom-color: rgba(255, 255, 255, 0.5);
}

.user-message .message-content a:hover {
    border-bottom-color: var(--white);
}

.user-message .message-content th,
.user-message .message-content td {
    border-color: rgba(255, 255, 255, 0.3);
}

.user-message .message-content th {
    background-color: rgba(255, 255, 255, 0.1);
}

/* Improve spacing for better readability */
.message-content > *:first-child {
    margin-top: 0 !important;
}

.message-content > *:last-child {
    margin-bottom: 0 !important;
}

/* Custom styles for recipe formatting */
.message-content h3[id*="ingredient"],
.message-content h3:contains("Ingrédients"),
.message-content h3:contains("Étapes"),
.message-content h3:contains("Préparation") {
    color: var(--primary-color);
    font-size: 1.1rem;
    margin-top: 1.2rem;
    margin-bottom: 0.6rem;
    padding-bottom: 0.3rem;
    border-bottom: 2px solid var(--primary-light);
}

/* Make numbered lists more prominent for recipe steps */
.message-content ol {
    counter-reset: step-counter;
}

.message-content ol > li {
    counter-increment: step-counter;
    margin: 0.8rem 0;
    padding-left: 0.5rem;
}

.message-content ol > li::marker {
    font-weight: 600;
    color: var(--primary-color);
}

/* Responsive */
=======
/* Responsive design */
>>>>>>> 7c816a47
@media (max-width: 768px) {
    .chat-container {
        padding: 1rem;
    }

    .header-content {
        padding: 0 1rem;
    }

    .message {
        max-width: 95%;
    }

    .input-actions {
        flex-direction: column;
        align-items: stretch;
    }

    .action-toggle {
        justify-content: center;
    }
}<|MERGE_RESOLUTION|>--- conflicted
+++ resolved
@@ -345,7 +345,6 @@
     }
 }
 
-<<<<<<< HEAD
 /* Markdown Content Styling */
 .message-content h1,
 .message-content h2,
@@ -584,10 +583,6 @@
     color: var(--primary-color);
 }
 
-/* Responsive */
-=======
-/* Responsive design */
->>>>>>> 7c816a47
 @media (max-width: 768px) {
     .chat-container {
         padding: 1rem;
