import os
import sys
from typing import Dict, Any, List, Optional, Union
import json
import logging
from typing import Any, Dict, List
from concurrent.futures import ThreadPoolExecutor

# Import your existing components
from rag_pipeline import create_rag_pipeline, RAGPipeline
from services.image_generation import HuggingFaceImageService, ImageGenerationRequest
from services.web_search import WebSearchService
from services.os_operations import OSOperationsService

class AIServicesOrchestrator:
    """
    Central orchestrator for coordinating various AI services:
    - RAG (Retrieval Augmented Generation)
    - Web scraping
    - Image generation
    - Web search
    - OS operations
    """
    
    def __init__(self, config_path: str = "config/orchestrator_config.json"):
        self.config_path = config_path
        self.config = self._load_config()
        self.logger = self._setup_logging()
        
        # Initialize services
        self.services = {}
        self._init_services()
        
        self.logger.info("Orchestrator initialized with services: " + 
                        ", ".join(self.services.keys()))
    
    def _load_config(self) -> Dict[str, Any]:
        """Load configuration from file or use defaults."""
        try:
            if os.path.exists(self.config_path):
                with open(self.config_path, 'r') as f:
                    return json.load(f)
            else:
                # Create default config
                default_config = {
                    "rag": {
                        "enabled": True,
                        "embedding_model": "all-MiniLM-L6-v2",
                        "chunk_size": 200,
                        "chunk_overlap": 50,
                        "data_dir": "data"
                    },
                    "image_generation": {
                        "enabled": True,
                        "provider": "local", 
                        "model": "stable-diffusion-xl-base-1.0",
                        "api_key": ""
                    },
                    "web_search": {
                        "enabled": True,
                        "provider": "duckduckgo",
                        "api_key": "",
                        "results_limit": 5
                    },
                    "os_operations": {
                        "enabled": True,
                        "allow_file_operations": True,
                        "allow_process_execution": False,
                        "restricted_paths": []
                    }
                }
                
                # Ensure directory exists
                os.makedirs(os.path.dirname(self.config_path), exist_ok=True)
                
                # Save default config
                with open(self.config_path, 'w') as f:
                    json.dump(default_config, f, indent=2)
                
                return default_config
        except Exception as e:
            print(f"Error loading config: {e}. Using defaults.")
            return {
                "rag": {"enabled": True},
                "image_generation": {"enabled": False},
                "web_search": {"enabled": False},
                "os_operations": {"enabled": True}
            }
    
    def _setup_logging(self) -> logging.Logger:
        """Set up logging for the orchestrator."""
        logger = logging.getLogger("orchestrator")
        logger.setLevel(logging.INFO)
        
        # Create handler if not exists
        if not logger.handlers:
            handler = logging.StreamHandler()
            formatter = logging.Formatter('%(asctime)s - %(name)s - %(levelname)s - %(message)s')
            handler.setFormatter(formatter)
            logger.addHandler(handler)
            
            # Add file handler
            os.makedirs("logs", exist_ok=True)
            file_handler = logging.FileHandler("logs/orchestrator.log")
            file_handler.setFormatter(formatter)
            logger.addHandler(file_handler)
        
        return logger
    
    def _init_services(self):
        """Initialize all enabled services."""
        # Initialize RAG
        if self.config.get("rag", {}).get("enabled", True):
            try:
                rag_config = self.config.get("rag", {})
                self.services["rag"] = create_rag_pipeline(
                    embedding_model=rag_config.get("embedding_model", "all-MiniLM-L6-v2"),
                    chunk_size=rag_config.get("chunk_size", 200),
                    chunk_overlap=rag_config.get("chunk_overlap", 50),
                    output_dir=rag_config.get("data_dir", "data")
                )
                
                # Load existing data if available
                data_dir = rag_config.get("data_dir", "data")
                if os.path.exists(data_dir):
                    self.services["rag"].load(data_dir)
                    self.logger.info(f"Loaded RAG data from {data_dir}")
            except Exception as e:
                self.logger.error(f"Failed to initialize RAG service: {e}")

        # Image Generation via HF Inference (free tier)
        img_conf = self.config.get("image_generation", {})
        if img_conf.get("enabled", False):
            api_key = img_conf.get("api_key", "").strip()
            if not api_key:
                self.logger.warning("Pas de clé HF, désactivation du service image_generation")
            else:
                try:
                    svc = HuggingFaceImageService(api_key=api_key)
                    self.services["image_generation"] = svc
                    self.logger.info("Service image_generation initialisé via HF Inference (free tier)")
                except Exception as e:
                    self.logger.error(f"Échec de l'init du service image_generation : {e}")

        # Web Search
        ws_conf = self.config.get("web_search", {})
        if ws_conf.get("enabled", False):
            try:
                search_config = self.config.get("web_search", {})
                self.services["web_search"] = WebSearchService(
                    provider=search_config.get("provider", "custom"),
                    api_key=search_config.get("api_key", ""),
                    results_limit=search_config.get("results_limit", 5)
                )
                self.logger.info(f"Initialized Web Search service with provider: {search_config.get('provider')}")
            except Exception as e:
                self.logger.error(f"Failed to initialize Web Search service: {e}")
        
        # Initialize OS Operations
        if self.config.get("os_operations", {}).get("enabled", True):
            try:
                os_config = self.config.get("os_operations", {})
                self.services["os_operations"] = OSOperationsService(
                    allow_file_operations=os_config.get("allow_file_operations", True),
                    allow_process_execution=os_config.get("allow_process_execution", False),
                    restricted_paths=os_config.get("restricted_paths", [])
                )
                self.logger.info("Initialized OS Operations service")
            except Exception as e:
                self.logger.error(f"Failed to initialize OS Operations service: {e}")
    
    def get_service(self, service_name: str) -> Any:
        """Get a specific service by name."""
        if service_name not in self.services:
            self.logger.warning(f"Service '{service_name}' not found or not enabled")
            return None
        return self.services[service_name]
    
    def process_query(self, query: str, quality: str = 'high') -> Dict[str, Any]:
        """Process a user query using appropriate services with high quality by default."""
        results = {"success": True, "query": query, "results": {}}
        
<<<<<<< HEAD
        # Determine if this is a command for a specific service
        service_commands = {
            "generate image": "image_generation",
            "create image": "image_generation",
            "make image": "image_generation",
            "search web": "web_search",
            "search for": "web_search",
            "find online": "web_search",
            "web search": "web_search",
            "file operations": "os_operations",
            "system info": "os_operations",
            "system information": "os_operations"
        }
        
        target_service = None
        query_lower = query.lower()

        # Check for specific service commands
        for command, service in service_commands.items():
            if command in query_lower and service in self.services:
                target_service = service
                break

        # Process with the specific service if identified
        if target_service:
            try:
                if target_service == "image_generation":
                    # Extract the image description
                    prompt = query
                    for prefix in ["generate image", "create image", "make image"]:
                        if prompt.lower().startswith(prefix):
                            prompt = prompt[len(prefix):].strip()
                            break

                    if not prompt:
                        prompt = "A creative and interesting image"

                    image_result = self.services["image_generation"].generate_image(prompt)
                    results["results"]["image_generation"] = image_result

                elif target_service == "web_search":
                    # Extract the search query
                    search_query = query
                    for prefix in ["search web for", "search web", "search for", "find online", "web search"]:
                        if search_query.lower().startswith(prefix):
                            search_query = search_query[len(prefix):].strip()
                            break

                    search_query = search_query.lstrip(':').strip()

                    if not search_query:
                        search_query = "latest news"

                    search_results = self.services["web_search"].search(search_query)
                    results["results"]["web_search"] = search_results

                elif target_service == "os_operations":
                    # Process OS operations command
                    os_result = self.services["os_operations"].process_command(query)
                    results["results"]["os_operations"] = os_result

            except Exception as e:
                self.logger.error(f"Error in {target_service} service: {e}")
                results["results"][target_service] = {"error": str(e)}
                results["success"] = False

        # For general queries or if specific service processing failed, use RAG
        # But only if no specific service was successfully invoked
=======
        # Check for specialized service indicators in the query
        target_service = None
        
        # Image generation
        if query.lower().startswith(('generate image', 'create image', 'draw')):
            target_service = "image_generation"
            # Extract the prompt
            for prefix in ["generate image:", "generate image", "create image:", "create image", "draw:"]:
                if query.lower().startswith(prefix):
                    prompt = query[len(prefix):].strip()
                    if prompt:
                        if "image_generation" in self.services:
                            try:
                                image_result = self.services["image_generation"].generate_image(prompt)
                                results["results"]["image_generation"] = image_result
                                results["success"] = True
                            except Exception as e:
                                self.logger.error(f"Image generation error: {e}")
                                results["results"]["image_generation"] = {"error": str(e)}
                                results["success"] = False
        
        # Web search
        elif query.lower().startswith(('search web', 'search for')):
            target_service = "web_search"
            # Extract the search query
            for prefix in ["search web for:", "search web for", "search web:", "search web", "search for:", "search for"]:
                if query.lower().startswith(prefix):
                    search_query = query[len(prefix):].strip()
                    if search_query:
                        if "web_search" in self.services:
                            try:
                                web_results = self.services["web_search"].search(search_query)
                                results["results"]["web_search"] = web_results
                                results["success"] = True
                            except Exception as e:
                                self.logger.error(f"Web search error: {e}")
                                results["results"]["web_search"] = {"error": str(e)}
                                results["success"] = False
        
        # System operations
        elif query.lower().startswith(('system', 'file', 'directory')):
            target_service = "os_operations"
            if "os_operations" in self.services:
                try:
                    os_result = self.services["os_operations"].process_command(query)
                    results["results"]["os_operations"] = os_result
                    results["success"] = True
                except Exception as e:
                    self.logger.error(f"OS operations error: {e}")
                    results["results"]["os_operations"] = {"error": str(e)}
                    results["success"] = False
        
        # For general queries or if specific service processing failed, use RAG with high quality
>>>>>>> b080be4c
        if "rag" in self.services and (not target_service or not results["success"] or not results["results"]):
            try:
                # Set top_k parameter based on quality
                top_k = 8 if quality == 'high' else 5
                
                if quality == 'high':
                    # Use the generate_response method directly for high quality
                    rag_result = self.services["rag"].generate_response(query, top_k=top_k)
                else:
                    # Use the fast response method for lower quality/faster response
                    rag_result = self.services["rag"].generate_response_fast(query, top_k=top_k)
                    
                results["results"]["rag"] = rag_result
                # If RAG was the fallback but we had an error, mark as successful if RAG worked
                if not results["success"] and rag_result.get("context"):
                    results["success"] = True
            except Exception as e:
                self.logger.error(f"Error in RAG service: {e}")
                results["results"]["rag"] = {"error": str(e), "context": f"Error processing: {str(e)}"}
                results["success"] = False
        
        return results
    
    def ingest_data(self, urls: List[str] = None, file_paths: List[str] = None) -> Dict[str, Any]:
        """
        Ingest data into the RAG pipeline.
        
        Args:
            urls: List of URLs to scrape
            file_paths: List of file paths to process
        
        Returns:
            Dict containing ingestion results
        """
        result = {"success": True, "message": "", "chunks": 0}
        
        if "rag" not in self.services:
            result["success"] = False
            result["message"] = "RAG service not available"
            return result
        
        try:
            chunks = self.services["rag"].ingest_data(urls=urls, file_paths=file_paths)
            result["chunks"] = len(chunks)
            result["message"] = f"Successfully ingested {len(chunks)} chunks"
            
            # Save the pipeline state
            self.services["rag"].save()
        except Exception as e:
            result["success"] = False
            result["message"] = f"Error ingesting data: {str(e)}"
            self.logger.error(f"Data ingestion error: {e}")
        
        return result
    
    def generate_image(self, prompt: str, options: Dict[str, Any] = None) -> Dict[str, Any]:
        """
        Generate an image from a text prompt.
        
        Args:
            prompt: Text description of the image to generate
            options: Additional options for image generation
        
        Returns:
            Dict containing the generated image information
        """
        if "image_generation" not in self.services:
            return {
                "success": False,
                "message": "Image generation service not available",
                "data": None
            }
        
        try:
            result = self.services["image_generation"].generate_image(prompt, options)
            return {
                "success": True,
                "message": "Image generated successfully",
                "data": result
            }
        except Exception as e:
            self.logger.error(f"Image generation error: {e}")
            return {
                "success": False,
                "message": f"Error generating image: {str(e)}",
                "data": None
            }
    
    def search_web(self, query: str, num_results: int = 5) -> Dict[str, Any]:
        """
        Search the web for information.
        
        Args:
            query: Search query
            num_results: Number of results to return
        
        Returns:
            Dict containing search results
        """
        if "web_search" not in self.services:
            return {
                "success": False,
                "message": "Web search service not available",
                "results": []
            }
        
        try:
            results = self.services["web_search"].search(query, num_results)
            return {
                "success": True,
                "message": f"Found {len(results)} results",
                "results": results
            }
        except Exception as e:
            self.logger.error(f"Web search error: {e}")
            return {
                "success": False,
                "message": f"Error searching web: {str(e)}",
                "results": []
            }
    
    def execute_os_command(self, command: str) -> Dict[str, Any]:
        """
        Execute an OS operation.
        
        Args:
            command: Command to execute
        
        Returns:
            Dict containing execution result
        """
        if "os_operations" not in self.services:
            return {
                "success": False,
                "message": "OS operations service not available",
                "result": None
            }
        
        try:
            result = self.services["os_operations"].process_command(command)
            return {
                "success": True,
                "message": "Command executed successfully",
                "result": result
            }
        except Exception as e:
            self.logger.error(f"OS operation error: {e}")
            return {
                "success": False,
                "message": f"Error executing command: {str(e)}",
                "result": None
            }
    
    def reset_services(self) -> Dict[str, bool]:
        """Reset all stateful services."""
        results = {}
        
        # Reset RAG conversation history
        if "rag" in self.services:
            try:
                self.services["rag"].reset_conversation()
                results["rag"] = True
            except Exception as e:
                self.logger.error(f"Error resetting RAG service: {e}")
                results["rag"] = False
        
        # Add resets for other stateful services as needed
        
        return results
    
    def shutdown(self):
        """Shutdown all services properly."""
        for service_name, service in self.services.items():
            try:
                if hasattr(service, "save"):
                    service.save()
                if hasattr(service, "shutdown"):
                    service.shutdown()
                self.logger.info(f"Service {service_name} shut down properly")
            except Exception as e:
                self.logger.error(f"Error shutting down {service_name}: {e}")
    
    def get_performance_stats(self) -> Dict[str, Any]:
        """Get performance statistics from all services"""
        stats = {}
        
        if "rag" in self.services:
            try:
                stats["rag"] = self.services["rag"].get_performance_stats()
            except Exception as e:
                self.logger.error(f"Error getting RAG stats: {e}")
                stats["rag"] = {"error": str(e)}
        
        return stats<|MERGE_RESOLUTION|>--- conflicted
+++ resolved
@@ -3,7 +3,6 @@
 from typing import Dict, Any, List, Optional, Union
 import json
 import logging
-from typing import Any, Dict, List
 from concurrent.futures import ThreadPoolExecutor
 
 # Import your existing components
@@ -180,79 +179,9 @@
         """Process a user query using appropriate services with high quality by default."""
         results = {"success": True, "query": query, "results": {}}
         
-<<<<<<< HEAD
-        # Determine if this is a command for a specific service
-        service_commands = {
-            "generate image": "image_generation",
-            "create image": "image_generation",
-            "make image": "image_generation",
-            "search web": "web_search",
-            "search for": "web_search",
-            "find online": "web_search",
-            "web search": "web_search",
-            "file operations": "os_operations",
-            "system info": "os_operations",
-            "system information": "os_operations"
-        }
-        
-        target_service = None
-        query_lower = query.lower()
-
-        # Check for specific service commands
-        for command, service in service_commands.items():
-            if command in query_lower and service in self.services:
-                target_service = service
-                break
-
-        # Process with the specific service if identified
-        if target_service:
-            try:
-                if target_service == "image_generation":
-                    # Extract the image description
-                    prompt = query
-                    for prefix in ["generate image", "create image", "make image"]:
-                        if prompt.lower().startswith(prefix):
-                            prompt = prompt[len(prefix):].strip()
-                            break
-
-                    if not prompt:
-                        prompt = "A creative and interesting image"
-
-                    image_result = self.services["image_generation"].generate_image(prompt)
-                    results["results"]["image_generation"] = image_result
-
-                elif target_service == "web_search":
-                    # Extract the search query
-                    search_query = query
-                    for prefix in ["search web for", "search web", "search for", "find online", "web search"]:
-                        if search_query.lower().startswith(prefix):
-                            search_query = search_query[len(prefix):].strip()
-                            break
-
-                    search_query = search_query.lstrip(':').strip()
-
-                    if not search_query:
-                        search_query = "latest news"
-
-                    search_results = self.services["web_search"].search(search_query)
-                    results["results"]["web_search"] = search_results
-
-                elif target_service == "os_operations":
-                    # Process OS operations command
-                    os_result = self.services["os_operations"].process_command(query)
-                    results["results"]["os_operations"] = os_result
-
-            except Exception as e:
-                self.logger.error(f"Error in {target_service} service: {e}")
-                results["results"][target_service] = {"error": str(e)}
-                results["success"] = False
-
-        # For general queries or if specific service processing failed, use RAG
-        # But only if no specific service was successfully invoked
-=======
         # Check for specialized service indicators in the query
         target_service = None
-        
+
         # Image generation
         if query.lower().startswith(('generate image', 'create image', 'draw')):
             target_service = "image_generation"
@@ -270,7 +199,7 @@
                                 self.logger.error(f"Image generation error: {e}")
                                 results["results"]["image_generation"] = {"error": str(e)}
                                 results["success"] = False
-        
+
         # Web search
         elif query.lower().startswith(('search web', 'search for')):
             target_service = "web_search"
@@ -288,7 +217,7 @@
                                 self.logger.error(f"Web search error: {e}")
                                 results["results"]["web_search"] = {"error": str(e)}
                                 results["success"] = False
-        
+
         # System operations
         elif query.lower().startswith(('system', 'file', 'directory')):
             target_service = "os_operations"
@@ -301,21 +230,20 @@
                     self.logger.error(f"OS operations error: {e}")
                     results["results"]["os_operations"] = {"error": str(e)}
                     results["success"] = False
-        
+
         # For general queries or if specific service processing failed, use RAG with high quality
->>>>>>> b080be4c
         if "rag" in self.services and (not target_service or not results["success"] or not results["results"]):
             try:
                 # Set top_k parameter based on quality
                 top_k = 8 if quality == 'high' else 5
-                
+
                 if quality == 'high':
                     # Use the generate_response method directly for high quality
                     rag_result = self.services["rag"].generate_response(query, top_k=top_k)
                 else:
                     # Use the fast response method for lower quality/faster response
                     rag_result = self.services["rag"].generate_response_fast(query, top_k=top_k)
-                    
+
                 results["results"]["rag"] = rag_result
                 # If RAG was the fallback but we had an error, mark as successful if RAG worked
                 if not results["success"] and rag_result.get("context"):
@@ -485,16 +413,16 @@
                 self.logger.info(f"Service {service_name} shut down properly")
             except Exception as e:
                 self.logger.error(f"Error shutting down {service_name}: {e}")
-    
+
     def get_performance_stats(self) -> Dict[str, Any]:
         """Get performance statistics from all services"""
         stats = {}
-        
+
         if "rag" in self.services:
             try:
                 stats["rag"] = self.services["rag"].get_performance_stats()
             except Exception as e:
                 self.logger.error(f"Error getting RAG stats: {e}")
                 stats["rag"] = {"error": str(e)}
-        
+
         return stats