import os
import json
import logging
from typing import Any, Dict, List
from concurrent.futures import ThreadPoolExecutor

from rag_pipeline import create_rag_pipeline, RAGPipeline
from services.image_generation import HuggingFaceImageService, ImageGenerationRequest
from services.web_search import WebSearchService
from services.os_operations import OSOperationsService


class AIServicesOrchestrator:
    """
    Central orchestrator for coordinating various AI services:
    - RAG (Retrieval Augmented Generation)
    - Image generation via HF Inference (free tier)
    - Web search
    - OS operations
    """

    def __init__(self, config_path: str = "config/orchestrator_config.json"):
        self.config_path = config_path
        self.config = self._load_config()
        self.logger = self._setup_logging()
        self.services: Dict[str, Any] = {}
        self._init_services()
        self.logger.info("Orchestrator initialized with services: " + ", ".join(self.services.keys()))

    def _load_config(self) -> Dict[str, Any]:
        """Load configuration from file, or create defaults."""
        if os.path.exists(self.config_path):
            with open(self.config_path, 'r') as f:
                return json.load(f)

        default = {
            "rag": {
                "enabled": True,
                "embedding_model": "all-MiniLM-L6-v2",
                "chunk_size": 200,
                "chunk_overlap": 50,
                "data_dir": "data"
            },
            "image_generation": {
                "enabled": True,
                "provider": "hf-inference",
                "api_key": "",  # à remplir
                "model": "stable-diffusion-v1-5",
                "available_models": [
                    "stable-diffusion-v1-5",
                    "stable-diffusion-xl-base-1.0",
                    "stable-diffusion-3-medium"
                ]
            },
            "web_search": {
                "enabled": True,
                "provider": "duckduckgo",
                "api_key": "",
                "results_limit": 5
            },
            "os_operations": {
                "enabled": True,
                "allow_file_operations": True,
                "allow_process_execution": False,
                "restricted_paths": []
            }
        }
        os.makedirs(os.path.dirname(self.config_path), exist_ok=True)
        with open(self.config_path, 'w') as f:
            json.dump(default, f, indent=2)
        return default

    def _setup_logging(self) -> logging.Logger:
        logger = logging.getLogger("orchestrator")
        logger.setLevel(logging.INFO)
        if not logger.handlers:
            ch = logging.StreamHandler()
            fmt = logging.Formatter("%(asctime)s - %(name)s - %(levelname)s - %(message)s")
            ch.setFormatter(fmt)
            logger.addHandler(ch)
            os.makedirs("logs", exist_ok=True)
            fh = logging.FileHandler("logs/orchestrator.log")
            fh.setFormatter(fmt)
            logger.addHandler(fh)
        return logger

    def _init_services(self):
        # RAG
        rag_conf = self.config.get("rag", {})
        if rag_conf.get("enabled", False):
            try:
                rag = create_rag_pipeline(
                    embedding_model=rag_conf.get("embedding_model"),
                    chunk_size=rag_conf.get("chunk_size"),
                    chunk_overlap=rag_conf.get("chunk_overlap"),
                    output_dir=rag_conf.get("data_dir")
                )
                if os.path.exists(rag_conf.get("data_dir", "")):
                    rag.load(rag_conf["data_dir"])
                    self.logger.info(f"Loaded RAG data from {rag_conf['data_dir']}")
                self.services["rag"] = rag
            except Exception as e:
                self.logger.error(f"Failed to initialize RAG service: {e}")

        # Image Generation via HF Inference (free tier)
        img_conf = self.config.get("image_generation", {})
        if img_conf.get("enabled", False):
            api_key = img_conf.get("api_key", "").strip()
            if not api_key:
                self.logger.warning("Pas de clé HF, désactivation du service image_generation")
            else:
                try:
                    svc = HuggingFaceImageService(api_key=api_key)
                    self.services["image_generation"] = svc
                    self.logger.info("Service image_generation initialisé via HF Inference (free tier)")
                except Exception as e:
                    self.logger.error(f"Échec de l'init du service image_generation : {e}")

        # Web Search
        ws_conf = self.config.get("web_search", {})
        if ws_conf.get("enabled", False):
            try:
                ws = WebSearchService(
                    provider=ws_conf.get("provider"),
                    api_key=ws_conf.get("api_key"),
                    results_limit=ws_conf.get("results_limit")
                )
                self.services["web_search"] = ws
                self.logger.info(f"Initialized Web Search service: {ws_conf.get('provider')}")
            except Exception as e:
                self.logger.error(f"Failed to init Web Search service: {e}")

        # OS Operations
        os_conf = self.config.get("os_operations", {})
        if os_conf.get("enabled", False):
            try:
                os_op = OSOperationsService(
                    allow_file_operations=os_conf.get("allow_file_operations"),
                    allow_process_execution=os_conf.get("allow_process_execution"),
                    restricted_paths=os_conf.get("restricted_paths")
                )
                self.services["os_operations"] = os_op
                self.logger.info("Initialized OS Operations service")
            except Exception as e:
                self.logger.error(f"Failed to init OS Operations service: {e}")

    def process_query(self, query: str, options: Dict[str, Any] = None) -> Dict[str, Any]:
<<<<<<< HEAD
=======
        """
        Process a user query using appropriate services.
        """
>>>>>>> 08c6f77c
        options = options or {}
        response = {"success": True, "query": query, "results": {}}
        ql = query.lower()

        # Map keywords to services
        cmd_map = {
            "generate image": "image_generation",
            "create image": "image_generation", 
            "make image": "image_generation",
            "search web": "web_search",
<<<<<<< HEAD
            "system info": "os_operations"
        }
        target = next((s for k, s in cmd_map.items() if k in ql and s in self.services), None)

        # Invoke specific service
        if target == "image_generation":
            prompt = query
            for prefix in ["generate image", "create image", "make image"]:
                if prompt.lower().startswith(prefix):
                    prompt = prompt[len(prefix):].strip()
            if not prompt:
                prompt = "A creative and interesting image"
            result = self.services["image_generation"].generate_image_simple(prompt, options)
            response["results"]["image_generation"] = result

        elif target == "web_search":
            sq = query
            for prefix in ["search web for", "search web"]:
                if sq.lower().startswith(prefix):
                    sq = sq[len(prefix):].strip()
            if not sq:
                sq = "latest news"
            response["results"]["web_search"] = self.services["web_search"].search(sq)

        elif target == "os_operations":
            response["results"]["os_operations"] = self.services["os_operations"].process_command(query)

        # Fallback to RAG if needed
        if "rag" in self.services and (not target or not response["results"]):
            try:
                rag_out = self.services["rag"].generate_response(query)
                response["results"]["rag"] = rag_out
=======
            "search for": "web_search",
            "find online": "web_search",
            "web search": "web_search",
            "file operations": "os_operations",
            "system info": "os_operations",
            "system information": "os_operations"
        }
        
        target_service = None
        query_lower = query.lower()
        
        # Check for specific service commands
        for command, service in service_commands.items():
            if command in query_lower and service in self.services:
                target_service = service
                break
        
        # Process with the specific service if identified
        if target_service:
            try:
                if target_service == "image_generation":
                    # Extract the image description
                    prompt = query
                    for prefix in ["generate image", "create image", "make image"]:
                        if prompt.lower().startswith(prefix):
                            prompt = prompt[len(prefix):].strip()
                            break
                    
                    if not prompt:
                        prompt = "A creative and interesting image"
                    
                    image_result = self.services["image_generation"].generate_image(prompt)
                    results["results"]["image_generation"] = image_result
                
                elif target_service == "web_search":
                    # Extract the search query
                    search_query = query
                    for prefix in ["search web for", "search web", "search for", "find online", "web search"]:
                        if search_query.lower().startswith(prefix):
                            search_query = search_query[len(prefix):].strip()
                            break
                    
                    search_query = search_query.lstrip(':').strip()
                    
                    if not search_query:
                        search_query = "latest news"
                    
                    search_results = self.services["web_search"].search(search_query)
                    results["results"]["web_search"] = search_results
                
                elif target_service == "os_operations":
                    # Process OS operations command
                    os_result = self.services["os_operations"].process_command(query)
                    results["results"]["os_operations"] = os_result
            
            except Exception as e:
                self.logger.error(f"Error in {target_service} service: {e}")
                results["results"][target_service] = {"error": str(e)}
                results["success"] = False
        
        # For general queries or if specific service processing failed, use RAG
        # But only if no specific service was successfully invoked
        if "rag" in self.services and (not target_service or not results["success"] or not results["results"]):
            try:
                rag_result = self.services["rag"].generate_response(query)
                results["results"]["rag"] = rag_result
                # If RAG was the fallback but we had an error, mark as successful if RAG worked
                if not results["success"] and rag_result.get("context"):
                    results["success"] = True
>>>>>>> 08c6f77c
            except Exception as e:
                self.logger.error(f"RAG error: {e}")
                response["success"] = False

        return response

    def reset_services(self) -> Dict[str, bool]:
        results: Dict[str, bool] = {}
        if "rag" in self.services:
            try:
                self.services["rag"].reset_conversation()
                results["rag"] = True
            except:
                results["rag"] = False
        return results

    def shutdown(self):
        for name, svc in self.services.items():
            try:
                if hasattr(svc, "save"):
                    svc.save()
                if hasattr(svc, "shutdown"):
                    svc.shutdown()
                self.logger.info(f"Service {name} shut down")
            except Exception as e:
                self.logger.error(f"Error shutting down {name}: {e}")<|MERGE_RESOLUTION|>--- conflicted
+++ resolved
@@ -1,104 +1,130 @@
 import os
+import sys
+from typing import Dict, Any, List, Optional, Union
 import json
 import logging
 from typing import Any, Dict, List
 from concurrent.futures import ThreadPoolExecutor
 
+# Import your existing components
 from rag_pipeline import create_rag_pipeline, RAGPipeline
 from services.image_generation import HuggingFaceImageService, ImageGenerationRequest
 from services.web_search import WebSearchService
 from services.os_operations import OSOperationsService
 
-
 class AIServicesOrchestrator:
     """
     Central orchestrator for coordinating various AI services:
     - RAG (Retrieval Augmented Generation)
-    - Image generation via HF Inference (free tier)
+    - Web scraping
+    - Image generation
     - Web search
     - OS operations
     """
-
+    
     def __init__(self, config_path: str = "config/orchestrator_config.json"):
         self.config_path = config_path
         self.config = self._load_config()
         self.logger = self._setup_logging()
-        self.services: Dict[str, Any] = {}
+        
+        # Initialize services
+        self.services = {}
         self._init_services()
-        self.logger.info("Orchestrator initialized with services: " + ", ".join(self.services.keys()))
-
+        
+        self.logger.info("Orchestrator initialized with services: " + 
+                        ", ".join(self.services.keys()))
+    
     def _load_config(self) -> Dict[str, Any]:
-        """Load configuration from file, or create defaults."""
-        if os.path.exists(self.config_path):
-            with open(self.config_path, 'r') as f:
-                return json.load(f)
-
-        default = {
-            "rag": {
-                "enabled": True,
-                "embedding_model": "all-MiniLM-L6-v2",
-                "chunk_size": 200,
-                "chunk_overlap": 50,
-                "data_dir": "data"
-            },
-            "image_generation": {
-                "enabled": True,
-                "provider": "hf-inference",
-                "api_key": "",  # à remplir
-                "model": "stable-diffusion-v1-5",
-                "available_models": [
-                    "stable-diffusion-v1-5",
-                    "stable-diffusion-xl-base-1.0",
-                    "stable-diffusion-3-medium"
-                ]
-            },
-            "web_search": {
-                "enabled": True,
-                "provider": "duckduckgo",
-                "api_key": "",
-                "results_limit": 5
-            },
-            "os_operations": {
-                "enabled": True,
-                "allow_file_operations": True,
-                "allow_process_execution": False,
-                "restricted_paths": []
-            }
-        }
-        os.makedirs(os.path.dirname(self.config_path), exist_ok=True)
-        with open(self.config_path, 'w') as f:
-            json.dump(default, f, indent=2)
-        return default
-
+        """Load configuration from file or use defaults."""
+        try:
+            if os.path.exists(self.config_path):
+                with open(self.config_path, 'r') as f:
+                    return json.load(f)
+            else:
+                # Create default config
+                default_config = {
+                    "rag": {
+                        "enabled": True,
+                        "embedding_model": "all-MiniLM-L6-v2",
+                        "chunk_size": 200,
+                        "chunk_overlap": 50,
+                        "data_dir": "data"
+                    },
+                    "image_generation": {
+                        "enabled": True,
+                        "provider": "local", 
+                        "model": "stable-diffusion-xl-base-1.0",
+                        "api_key": ""
+                    },
+                    "web_search": {
+                        "enabled": True,
+                        "provider": "duckduckgo",
+                        "api_key": "",
+                        "results_limit": 5
+                    },
+                    "os_operations": {
+                        "enabled": True,
+                        "allow_file_operations": True,
+                        "allow_process_execution": False,
+                        "restricted_paths": []
+                    }
+                }
+                
+                # Ensure directory exists
+                os.makedirs(os.path.dirname(self.config_path), exist_ok=True)
+                
+                # Save default config
+                with open(self.config_path, 'w') as f:
+                    json.dump(default_config, f, indent=2)
+                
+                return default_config
+        except Exception as e:
+            print(f"Error loading config: {e}. Using defaults.")
+            return {
+                "rag": {"enabled": True},
+                "image_generation": {"enabled": False},
+                "web_search": {"enabled": False},
+                "os_operations": {"enabled": True}
+            }
+    
     def _setup_logging(self) -> logging.Logger:
+        """Set up logging for the orchestrator."""
         logger = logging.getLogger("orchestrator")
         logger.setLevel(logging.INFO)
+        
+        # Create handler if not exists
         if not logger.handlers:
-            ch = logging.StreamHandler()
-            fmt = logging.Formatter("%(asctime)s - %(name)s - %(levelname)s - %(message)s")
-            ch.setFormatter(fmt)
-            logger.addHandler(ch)
+            handler = logging.StreamHandler()
+            formatter = logging.Formatter('%(asctime)s - %(name)s - %(levelname)s - %(message)s')
+            handler.setFormatter(formatter)
+            logger.addHandler(handler)
+            
+            # Add file handler
             os.makedirs("logs", exist_ok=True)
-            fh = logging.FileHandler("logs/orchestrator.log")
-            fh.setFormatter(fmt)
-            logger.addHandler(fh)
+            file_handler = logging.FileHandler("logs/orchestrator.log")
+            file_handler.setFormatter(formatter)
+            logger.addHandler(file_handler)
+        
         return logger
-
+    
     def _init_services(self):
-        # RAG
-        rag_conf = self.config.get("rag", {})
-        if rag_conf.get("enabled", False):
-            try:
-                rag = create_rag_pipeline(
-                    embedding_model=rag_conf.get("embedding_model"),
-                    chunk_size=rag_conf.get("chunk_size"),
-                    chunk_overlap=rag_conf.get("chunk_overlap"),
-                    output_dir=rag_conf.get("data_dir")
+        """Initialize all enabled services."""
+        # Initialize RAG
+        if self.config.get("rag", {}).get("enabled", True):
+            try:
+                rag_config = self.config.get("rag", {})
+                self.services["rag"] = create_rag_pipeline(
+                    embedding_model=rag_config.get("embedding_model", "all-MiniLM-L6-v2"),
+                    chunk_size=rag_config.get("chunk_size", 200),
+                    chunk_overlap=rag_config.get("chunk_overlap", 50),
+                    output_dir=rag_config.get("data_dir", "data")
                 )
-                if os.path.exists(rag_conf.get("data_dir", "")):
-                    rag.load(rag_conf["data_dir"])
-                    self.logger.info(f"Loaded RAG data from {rag_conf['data_dir']}")
-                self.services["rag"] = rag
+                
+                # Load existing data if available
+                data_dir = rag_config.get("data_dir", "data")
+                if os.path.exists(data_dir):
+                    self.services["rag"].load(data_dir)
+                    self.logger.info(f"Loaded RAG data from {data_dir}")
             except Exception as e:
                 self.logger.error(f"Failed to initialize RAG service: {e}")
 
@@ -120,81 +146,49 @@
         ws_conf = self.config.get("web_search", {})
         if ws_conf.get("enabled", False):
             try:
-                ws = WebSearchService(
-                    provider=ws_conf.get("provider"),
-                    api_key=ws_conf.get("api_key"),
-                    results_limit=ws_conf.get("results_limit")
+                search_config = self.config.get("web_search", {})
+                self.services["web_search"] = WebSearchService(
+                    provider=search_config.get("provider", "custom"),
+                    api_key=search_config.get("api_key", ""),
+                    results_limit=search_config.get("results_limit", 5)
                 )
-                self.services["web_search"] = ws
-                self.logger.info(f"Initialized Web Search service: {ws_conf.get('provider')}")
-            except Exception as e:
-                self.logger.error(f"Failed to init Web Search service: {e}")
-
-        # OS Operations
-        os_conf = self.config.get("os_operations", {})
-        if os_conf.get("enabled", False):
-            try:
-                os_op = OSOperationsService(
-                    allow_file_operations=os_conf.get("allow_file_operations"),
-                    allow_process_execution=os_conf.get("allow_process_execution"),
-                    restricted_paths=os_conf.get("restricted_paths")
+                self.logger.info(f"Initialized Web Search service with provider: {search_config.get('provider')}")
+            except Exception as e:
+                self.logger.error(f"Failed to initialize Web Search service: {e}")
+        
+        # Initialize OS Operations
+        if self.config.get("os_operations", {}).get("enabled", True):
+            try:
+                os_config = self.config.get("os_operations", {})
+                self.services["os_operations"] = OSOperationsService(
+                    allow_file_operations=os_config.get("allow_file_operations", True),
+                    allow_process_execution=os_config.get("allow_process_execution", False),
+                    restricted_paths=os_config.get("restricted_paths", [])
                 )
-                self.services["os_operations"] = os_op
                 self.logger.info("Initialized OS Operations service")
             except Exception as e:
-                self.logger.error(f"Failed to init OS Operations service: {e}")
-
+                self.logger.error(f"Failed to initialize OS Operations service: {e}")
+    
+    def get_service(self, service_name: str) -> Any:
+        """Get a specific service by name."""
+        if service_name not in self.services:
+            self.logger.warning(f"Service '{service_name}' not found or not enabled")
+            return None
+        return self.services[service_name]
+    
     def process_query(self, query: str, options: Dict[str, Any] = None) -> Dict[str, Any]:
-<<<<<<< HEAD
-=======
         """
         Process a user query using appropriate services.
         """
->>>>>>> 08c6f77c
         options = options or {}
-        response = {"success": True, "query": query, "results": {}}
-        ql = query.lower()
-
-        # Map keywords to services
-        cmd_map = {
+        results = {"success": True, "query": query, "results": {}}
+        
+        # Determine if this is a command for a specific service
+        service_commands = {
             "generate image": "image_generation",
-            "create image": "image_generation", 
+            "create image": "image_generation",
             "make image": "image_generation",
             "search web": "web_search",
-<<<<<<< HEAD
-            "system info": "os_operations"
-        }
-        target = next((s for k, s in cmd_map.items() if k in ql and s in self.services), None)
-
-        # Invoke specific service
-        if target == "image_generation":
-            prompt = query
-            for prefix in ["generate image", "create image", "make image"]:
-                if prompt.lower().startswith(prefix):
-                    prompt = prompt[len(prefix):].strip()
-            if not prompt:
-                prompt = "A creative and interesting image"
-            result = self.services["image_generation"].generate_image_simple(prompt, options)
-            response["results"]["image_generation"] = result
-
-        elif target == "web_search":
-            sq = query
-            for prefix in ["search web for", "search web"]:
-                if sq.lower().startswith(prefix):
-                    sq = sq[len(prefix):].strip()
-            if not sq:
-                sq = "latest news"
-            response["results"]["web_search"] = self.services["web_search"].search(sq)
-
-        elif target == "os_operations":
-            response["results"]["os_operations"] = self.services["os_operations"].process_command(query)
-
-        # Fallback to RAG if needed
-        if "rag" in self.services and (not target or not response["results"]):
-            try:
-                rag_out = self.services["rag"].generate_response(query)
-                response["results"]["rag"] = rag_out
-=======
             "search for": "web_search",
             "find online": "web_search",
             "web search": "web_search",
@@ -205,13 +199,13 @@
         
         target_service = None
         query_lower = query.lower()
-        
+
         # Check for specific service commands
         for command, service in service_commands.items():
             if command in query_lower and service in self.services:
                 target_service = service
                 break
-        
+
         # Process with the specific service if identified
         if target_service:
             try:
@@ -222,13 +216,13 @@
                         if prompt.lower().startswith(prefix):
                             prompt = prompt[len(prefix):].strip()
                             break
-                    
+
                     if not prompt:
                         prompt = "A creative and interesting image"
-                    
+
                     image_result = self.services["image_generation"].generate_image(prompt)
                     results["results"]["image_generation"] = image_result
-                
+
                 elif target_service == "web_search":
                     # Extract the search query
                     search_query = query
@@ -236,25 +230,25 @@
                         if search_query.lower().startswith(prefix):
                             search_query = search_query[len(prefix):].strip()
                             break
-                    
+
                     search_query = search_query.lstrip(':').strip()
-                    
+
                     if not search_query:
                         search_query = "latest news"
-                    
+
                     search_results = self.services["web_search"].search(search_query)
                     results["results"]["web_search"] = search_results
-                
+
                 elif target_service == "os_operations":
                     # Process OS operations command
                     os_result = self.services["os_operations"].process_command(query)
                     results["results"]["os_operations"] = os_result
-            
+
             except Exception as e:
                 self.logger.error(f"Error in {target_service} service: {e}")
                 results["results"][target_service] = {"error": str(e)}
                 results["success"] = False
-        
+
         # For general queries or if specific service processing failed, use RAG
         # But only if no specific service was successfully invoked
         if "rag" in self.services and (not target_service or not results["success"] or not results["results"]):
@@ -264,30 +258,168 @@
                 # If RAG was the fallback but we had an error, mark as successful if RAG worked
                 if not results["success"] and rag_result.get("context"):
                     results["success"] = True
->>>>>>> 08c6f77c
-            except Exception as e:
-                self.logger.error(f"RAG error: {e}")
-                response["success"] = False
-
-        return response
-
+            except Exception as e:
+                self.logger.error(f"Error in RAG service: {e}")
+                results["results"]["rag"] = {"error": str(e)}
+                results["success"] = False
+        
+        return results
+    
+    def ingest_data(self, urls: List[str] = None, file_paths: List[str] = None) -> Dict[str, Any]:
+        """
+        Ingest data into the RAG pipeline.
+        
+        Args:
+            urls: List of URLs to scrape
+            file_paths: List of file paths to process
+        
+        Returns:
+            Dict containing ingestion results
+        """
+        result = {"success": True, "message": "", "chunks": 0}
+        
+        if "rag" not in self.services:
+            result["success"] = False
+            result["message"] = "RAG service not available"
+            return result
+        
+        try:
+            chunks = self.services["rag"].ingest_data(urls=urls, file_paths=file_paths)
+            result["chunks"] = len(chunks)
+            result["message"] = f"Successfully ingested {len(chunks)} chunks"
+            
+            # Save the pipeline state
+            self.services["rag"].save()
+        except Exception as e:
+            result["success"] = False
+            result["message"] = f"Error ingesting data: {str(e)}"
+            self.logger.error(f"Data ingestion error: {e}")
+        
+        return result
+    
+    def generate_image(self, prompt: str, options: Dict[str, Any] = None) -> Dict[str, Any]:
+        """
+        Generate an image from a text prompt.
+        
+        Args:
+            prompt: Text description of the image to generate
+            options: Additional options for image generation
+        
+        Returns:
+            Dict containing the generated image information
+        """
+        if "image_generation" not in self.services:
+            return {
+                "success": False,
+                "message": "Image generation service not available",
+                "data": None
+            }
+        
+        try:
+            result = self.services["image_generation"].generate_image(prompt, options)
+            return {
+                "success": True,
+                "message": "Image generated successfully",
+                "data": result
+            }
+        except Exception as e:
+            self.logger.error(f"Image generation error: {e}")
+            return {
+                "success": False,
+                "message": f"Error generating image: {str(e)}",
+                "data": None
+            }
+    
+    def search_web(self, query: str, num_results: int = 5) -> Dict[str, Any]:
+        """
+        Search the web for information.
+        
+        Args:
+            query: Search query
+            num_results: Number of results to return
+        
+        Returns:
+            Dict containing search results
+        """
+        if "web_search" not in self.services:
+            return {
+                "success": False,
+                "message": "Web search service not available",
+                "results": []
+            }
+        
+        try:
+            results = self.services["web_search"].search(query, num_results)
+            return {
+                "success": True,
+                "message": f"Found {len(results)} results",
+                "results": results
+            }
+        except Exception as e:
+            self.logger.error(f"Web search error: {e}")
+            return {
+                "success": False,
+                "message": f"Error searching web: {str(e)}",
+                "results": []
+            }
+    
+    def execute_os_command(self, command: str) -> Dict[str, Any]:
+        """
+        Execute an OS operation.
+        
+        Args:
+            command: Command to execute
+        
+        Returns:
+            Dict containing execution result
+        """
+        if "os_operations" not in self.services:
+            return {
+                "success": False,
+                "message": "OS operations service not available",
+                "result": None
+            }
+        
+        try:
+            result = self.services["os_operations"].process_command(command)
+            return {
+                "success": True,
+                "message": "Command executed successfully",
+                "result": result
+            }
+        except Exception as e:
+            self.logger.error(f"OS operation error: {e}")
+            return {
+                "success": False,
+                "message": f"Error executing command: {str(e)}",
+                "result": None
+            }
+    
     def reset_services(self) -> Dict[str, bool]:
-        results: Dict[str, bool] = {}
+        """Reset all stateful services."""
+        results = {}
+        
+        # Reset RAG conversation history
         if "rag" in self.services:
             try:
                 self.services["rag"].reset_conversation()
                 results["rag"] = True
-            except:
+            except Exception as e:
+                self.logger.error(f"Error resetting RAG service: {e}")
                 results["rag"] = False
+        
+        # Add resets for other stateful services as needed
+        
         return results
-
+    
     def shutdown(self):
-        for name, svc in self.services.items():
-            try:
-                if hasattr(svc, "save"):
-                    svc.save()
-                if hasattr(svc, "shutdown"):
-                    svc.shutdown()
-                self.logger.info(f"Service {name} shut down")
-            except Exception as e:
-                self.logger.error(f"Error shutting down {name}: {e}")+        """Shutdown all services properly."""
+        for service_name, service in self.services.items():
+            try:
+                if hasattr(service, "save"):
+                    service.save()
+                if hasattr(service, "shutdown"):
+                    service.shutdown()
+                self.logger.info(f"Service {service_name} shut down properly")
+            except Exception as e:
+                self.logger.error(f"Error shutting down {service_name}: {e}")