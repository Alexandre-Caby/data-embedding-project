import os
import sys
from typing import Dict, Any, List, Optional, Union
import json
import logging
from concurrent.futures import ThreadPoolExecutor

# Import your existing components
from rag_pipeline import create_rag_pipeline, RAGPipeline
from services.image_generation import HuggingFaceImageService, ImageGenerationRequest
from services.web_search import WebSearchService
from services.os_operations import OSOperationsService
from core.interfaces import Document

class AIServicesOrchestrator:
    """
    Central orchestrator for coordinating various AI services:
    - RAG (Retrieval Augmented Generation)
    - Web scraping
    - Image generation
    - Web search
    - OS operations
    """
    
    def __init__(self, config_path: str = "config/orchestrator_config.json"):
        self.config_path = config_path
        self.config = self._load_config()
        self.logger = self._setup_logging()
        
        # Initialize services
        self.services = {}
        self._init_services()
        
        self.temp_web_documents = []  # Store temporary web documents
        self.temp_web_query = ""      # Store the query that generated these documents
        
        self.logger.info("Orchestrator initialized with services: " + 
                        ", ".join(self.services.keys()))
    
    def _load_config(self) -> Dict[str, Any]:
        """Load configuration from file or use defaults."""
        try:
            if os.path.exists(self.config_path):
                with open(self.config_path, 'r') as f:
                    return json.load(f)
            else:
                # Create default config
                default_config = {
                    "rag": {
                        "enabled": True,
                        "embedding_model": "all-MiniLM-L6-v2",
                        "chunk_size": 200,
                        "chunk_overlap": 50,
                        "data_dir": "data"
                    },
                    "image_generation": {
                        "enabled": True,
                        "provider": "local", 
                        "model": "stable-diffusion-xl-base-1.0",
                        "api_key": ""
                    },
                    "web_search": {
                        "enabled": True,
                        "provider": "duckduckgo",
                        "api_key": "",
                        "results_limit": 5
                    },
                    "os_operations": {
                        "enabled": True,
                        "allow_file_operations": True,
                        "allow_process_execution": False,
                        "restricted_paths": []
                    }
                }
                
                # Ensure directory exists
                os.makedirs(os.path.dirname(self.config_path), exist_ok=True)
                
                # Save default config
                with open(self.config_path, 'w') as f:
                    json.dump(default_config, f, indent=2)
                
                return default_config
        except Exception as e:
            print(f"Error loading config: {e}. Using defaults.")
            return {
                "rag": {"enabled": True},
                "image_generation": {"enabled": False},
                "web_search": {"enabled": False},
                "os_operations": {"enabled": True}
            }
    
    def _setup_logging(self) -> logging.Logger:
        """Set up logging for the orchestrator."""
        logger = logging.getLogger("orchestrator")
        logger.setLevel(logging.INFO)
        
        # Create handler if not exists
        if not logger.handlers:
            handler = logging.StreamHandler()
            formatter = logging.Formatter('%(asctime)s - %(name)s - %(levelname)s - %(message)s')
            handler.setFormatter(formatter)
            logger.addHandler(handler)
            
            # Add file handler
            os.makedirs("logs", exist_ok=True)
            file_handler = logging.FileHandler("logs/orchestrator.log")
            file_handler.setFormatter(formatter)
            logger.addHandler(file_handler)
        
        return logger
    
    def _init_services(self):
        """Initialize all enabled services."""
        # Initialize RAG
        if self.config.get("rag", {}).get("enabled", True):
            try:
                rag_config = self.config.get("rag", {})
                self.services["rag"] = create_rag_pipeline(
                    embedding_model=rag_config.get("embedding_model", "all-MiniLM-L6-v2"),
                    chunk_size=rag_config.get("chunk_size", 200),
                    chunk_overlap=rag_config.get("chunk_overlap", 50),
                    output_dir=rag_config.get("data_dir", "data")
                )
                
                # Load existing data if available
                data_dir = rag_config.get("data_dir", "data")
                if os.path.exists(data_dir):
                    self.services["rag"].load(data_dir)
                    self.logger.info(f"Loaded RAG data from {data_dir}")
            except Exception as e:
                self.logger.error(f"Failed to initialize RAG service: {e}")

        # Image Generation via HF Inference (free tier)
        img_conf = self.config.get("image_generation", {})
        if img_conf.get("enabled", False):
            api_key = img_conf.get("api_key", "").strip()
            if not api_key:
                self.logger.warning("Pas de clé HF, désactivation du service image_generation")
            else:
                try:
                    svc = HuggingFaceImageService(api_key=api_key)
                    self.services["image_generation"] = svc
                    self.logger.info("Service image_generation initialisé via HF Inference (free tier)")
                except Exception as e:
                    self.logger.error(f"Échec de l'init du service image_generation : {e}")

        # Web Search
        ws_conf = self.config.get("web_search", {})
        if ws_conf.get("enabled", False):
            try:
                search_config = self.config.get("web_search", {})
                self.services["web_search"] = WebSearchService(
                    provider=search_config.get("provider", "custom"),
                    api_key=search_config.get("api_key", ""),
                    results_limit=search_config.get("results_limit", 5)
                )
                self.logger.info(f"Initialized Web Search service with provider: {search_config.get('provider')}")
            except Exception as e:
                self.logger.error(f"Failed to initialize Web Search service: {e}")
        
        # Initialize OS Operations
        if self.config.get("os_operations", {}).get("enabled", True):
            try:
                os_config = self.config.get("os_operations", {})
                self.services["os_operations"] = OSOperationsService(
                    allow_file_operations=os_config.get("allow_file_operations", True),
                    allow_process_execution=os_config.get("allow_process_execution", False),
                    restricted_paths=os_config.get("restricted_paths", [])
                )
                self.logger.info("Initialized OS Operations service")
            except Exception as e:
                self.logger.error(f"Failed to initialize OS Operations service: {e}")
    
    def get_service(self, service_name: str) -> Any:
        """Get a specific service by name."""
        if service_name not in self.services:
            self.logger.warning(f"Service '{service_name}' not found or not enabled")
            return None
        return self.services[service_name]
    
    def process_query(self, query: str, quality: str = 'high') -> Dict[str, Any]:
        """Process a user query using appropriate services with high quality by default."""
        results = {"success": True, "query": query, "results": {}}
        
        # Check for specialized service indicators in the query
        target_service = None

        # Image generation
        if query.lower().startswith(('generate image', 'create image', 'draw')):
            target_service = "image_generation"
            # Extract the prompt
            for prefix in ["generate image:", "generate image", "create image:", "create image", "draw:"]:
                if query.lower().startswith(prefix):
                    prompt = query[len(prefix):].strip()
                    if prompt:
                        if "image_generation" in self.services:
                            try:
                                # Correction : toujours passer par self.generate_image pour garantir le bon type d'objet
                                image_result = self.generate_image(prompt)
                                results["results"]["image_generation"] = image_result["data"]
                                results["success"] = image_result["success"]
                            except Exception as e:
                                self.logger.error(f"Image generation error: {e}")
                                results["results"]["image_generation"] = {"error": str(e)}
                                results["success"] = False

        # Web search
        elif query.lower().startswith(('search web', 'search for')):
            target_service = "web_search"
            # Extract the search query
            for prefix in ["search web for:", "search web for", "search web:", "search web", "search for:", "search for"]:
                if query.lower().startswith(prefix):
                    search_query = query[len(prefix):].strip()
                    if search_query:
                        if "web_search" in self.services:
                            try:
                                web_results = self.services["web_search"].search(search_query)
                                
                                # Process web results to extract knowledge
                                self.temp_web_documents = self.process_web_search_results(web_results)
                                self.temp_web_query = search_query
                                
                                # Create context from web documents
                                web_context = ""
                                for doc in self.temp_web_documents:
                                    web_context += f"\n\n--- From {doc.metadata.get('title', 'Web')} ---\n"
                                    web_context += doc.content[:1500] + "..."
                                
                                # Generate a response with web context if RAG is available
                                if "rag" in self.services and web_context:
                                    rag_result = self.services["rag"]._handle_complex_query(
                                        query=search_query, 
                                        web_context=web_context,
                                        top_k=3
                                    )
                                    results["results"]["rag"] = rag_result
                                
                                results["results"]["web_search"] = web_results
                                results["success"] = True
                            except Exception as e:
                                self.logger.error(f"Web search error: {e}")
                                results["results"]["web_search"] = {"error": str(e)}
                                results["success"] = False

        # System operations
        elif query.lower().startswith(('system', 'file', 'directory')):
            target_service = "os_operations"
            if "os_operations" in self.services:
                try:
                    os_result = self.services["os_operations"].process_command(query)
                    results["results"]["os_operations"] = os_result
                    results["success"] = True
                except Exception as e:
                    self.logger.error(f"OS operations error: {e}")
                    results["results"]["os_operations"] = {"error": str(e)}
                    results["success"] = False

        # For general queries or if specific service processing failed, use RAG with high quality
        if "rag" in self.services and (not target_service or not results["success"] or not results["results"]):
            try:
                # Set top_k parameter based on quality
                top_k = 8 if quality == 'high' else 5

                if quality == 'high':
                    # Use the generate_response method directly for high quality
                    rag_result = self.services["rag"].generate_response(query, top_k=top_k)
                else:
                    # Use the fast response method for lower quality/faster response
                    rag_result = self.services["rag"].generate_response_fast(query, top_k=top_k)

                results["results"]["rag"] = rag_result
                # If RAG was the fallback but we had an error, mark as successful if RAG worked
                if not results["success"] and rag_result.get("context"):
                    results["success"] = True
            except Exception as e:
                self.logger.error(f"Error in RAG service: {e}")
                results["results"]["rag"] = {"error": str(e), "context": f"Error processing: {str(e)}"}
                results["success"] = False
        
        return results
    
    def ingest_data(self, urls: List[str] = None, file_paths: List[str] = None) -> Dict[str, Any]:
        """
        Ingest data into the RAG pipeline.
        
        Args:
            urls: List of URLs to scrape
            file_paths: List of file paths to process
        
        Returns:
            Dict containing ingestion results
        """
        result = {"success": True, "message": "", "chunks": 0}
        
        if "rag" not in self.services:
            result["success"] = False
            result["message"] = "RAG service not available"
            return result
        
        try:
            chunks = self.services["rag"].ingest_data(urls=urls, file_paths=file_paths)
            result["chunks"] = len(chunks)
            result["message"] = f"Successfully ingested {len(chunks)} chunks"
            
            # Save the pipeline state
            self.services["rag"].save()
        except Exception as e:
            result["success"] = False
            result["message"] = f"Error ingesting data: {str(e)}"
            self.logger.error(f"Data ingestion error: {e}")
        
        return result
    
    def generate_image(self, prompt: str, options: Dict[str, Any] = None) -> Dict[str, Any]:
        """
        Generate an image from a text prompt.
        
        Args:
            prompt: Text description of the image to generate
            options: Additional options for image generation
        
        Returns:
            Dict containing the generated image information
        """
        if "image_generation" not in self.services:
            return {
                "success": False,
                "message": "Image generation service not available",
                "data": None
            }
        
        try:
            # Correction: toujours passer un objet ImageGenerationRequest
            if options is None:
                options = {}
            # Crée l'objet request à partir du prompt et des options
            request = ImageGenerationRequest(
                prompt=prompt,
                negative_prompt=options.get("negative_prompt"),
                width=options.get("width", 1024),
                height=options.get("height", 1024),
                num_inference_steps=options.get("num_inference_steps", 30),
                guidance_scale=options.get("guidance_scale", 7.5),
                seed=options.get("seed")
            )
            result = self.services["image_generation"].generate_image(request)
            return {
                "success": True,
                "message": "Image generated successfully",
                "data": result
            }
        except Exception as e:
            self.logger.error(f"Image generation error: {e}")
            return {
                "success": False,
                "message": f"Error generating image: {str(e)}",
                "data": None
            }
    
    def search_web(self, query: str, num_results: int = 5) -> Dict[str, Any]:
        """
        Search the web for information.
        
        Args:
            query: Search query
            num_results: Number of results to return
        
        Returns:
            Dict containing search results
        """
        if "web_search" not in self.services:
            return {
                "success": False,
                "message": "Web search service not available",
                "results": []
            }
        
        try:
            results = self.services["web_search"].search(query, num_results)
            return {
                "success": True,
                "message": f"Found {len(results)} results",
                "results": results
            }
        except Exception as e:
            self.logger.error(f"Web search error: {e}")
            return {
                "success": False,
                "message": f"Error searching web: {str(e)}",
                "results": []
            }
    
    def execute_os_command(self, command: str) -> Dict[str, Any]:
        """
        Execute an OS operation.
        
        Args:
            command: Command to execute
        
        Returns:
            Dict containing execution result
        """
        if "os_operations" not in self.services:
            return {
                "success": False,
                "message": "OS operations service not available",
                "result": None
            }
        
        try:
            result = self.services["os_operations"].process_command(command)
            return {
                "success": True,
                "message": "Command executed successfully",
                "result": result
            }
        except Exception as e:
            self.logger.error(f"OS operation error: {e}")
            return {
                "success": False,
                "message": f"Error executing command: {str(e)}",
                "result": None
            }
    
    def reset_services(self) -> Dict[str, bool]:
        """Reset all stateful services."""
        results = {}
        
        # Reset RAG conversation history
        if "rag" in self.services:
            try:
                self.services["rag"].reset_conversation()
                results["rag"] = True
            except Exception as e:
                self.logger.error(f"Error resetting RAG service: {e}")
                results["rag"] = False
        
        # Add resets for other stateful services as needed
        
        return results
    
    def shutdown(self):
        """Shutdown all services properly."""
        for service_name, service in self.services.items():
            try:
                if hasattr(service, "save"):
                    service.save()
                if hasattr(service, "shutdown"):
                    service.shutdown()
                    self.logger.info(f"Service {service_name} shut down properly")
            except Exception as e:
                self.logger.error(f"Error shutting down {service_name}: {e}")

    def get_performance_stats(self) -> Dict[str, Any]:
        """Get performance statistics from all services"""
        stats = {}

        if "rag" in self.services:
            try:
                stats["rag"] = self.services["rag"].get_performance_stats()
            except Exception as e:
                self.logger.error(f"Error getting RAG stats: {e}")
                stats["rag"] = {"error": str(e)}
<<<<<<< HEAD
        
        return stats
    
    def process_web_search_results(self, search_results: List[Dict[str, Any]]) -> List[Document]:
        """
        Process web search results by fetching and converting them to Document objects.
        """
        if not search_results:
            return []
        
        self.logger.info(f"Processing {len(search_results)} web search results")
        
        # Extract URLs from search results and clean them
        urls = []
        for result in search_results:
            url = result.get('url')
            if url and isinstance(url, str):
                # Clean the URL - remove whitespace and newlines
                cleaned_url = url.strip().replace('\n', '').replace(' ', '')
                if cleaned_url.startswith(('http://', 'https://')):
                    urls.append(cleaned_url)
        
        if not urls:
            self.logger.warning("No valid URLs found in search results")
            return []
        
        # Log the URLs we're trying to scrape
        self.logger.info(f"Cleaned URLs to scrape: {urls[:3]}")
        
        # Use WebDataLoader to scrape content from URLs
        try:
            from loaders.web_loader import WebDataLoader
            from core.config import ScrapingConfig
            
            # Create a config with reasonable scraping settings
            scraping_config = ScrapingConfig(
                delay_between_requests=1.0,
                timeout=15,
                retry_count=2
            )
            
            web_loader = WebDataLoader(scraping_config)
            documents = web_loader.load(urls[:3])  # Try fewer URLs first
            
            # Log each document's content length
            for i, doc in enumerate(documents):
                self.logger.info(f"Document {i+1}: {len(doc.content)} characters from {doc.metadata.get('url', 'unknown')}")
            
            self.logger.info(f"Successfully scraped {len(documents)} documents from web search results")
            return documents
        except Exception as e:
            self.logger.error(f"Error processing web search results: {e}")
            import traceback
            self.logger.error(traceback.format_exc())
            return []
=======

        return stats
>>>>>>> 7c816a47
<|MERGE_RESOLUTION|>--- conflicted
+++ resolved
@@ -462,7 +462,6 @@
             except Exception as e:
                 self.logger.error(f"Error getting RAG stats: {e}")
                 stats["rag"] = {"error": str(e)}
-<<<<<<< HEAD
         
         return stats
     
@@ -517,8 +516,4 @@
             self.logger.error(f"Error processing web search results: {e}")
             import traceback
             self.logger.error(traceback.format_exc())
-            return []
-=======
-
-        return stats
->>>>>>> 7c816a47
+            return []